from __future__ import annotations

import argparse
import io
import os
import re
import sys
from textwrap import dedent
from unittest.mock import patch

import pytest
from rich.text import Text
from rich_argparse_plus import RichDefaultsHelpFormatter

# helpers
# =======
OPTIONS_GROUP_NAME = "OPTIONS" if sys.version_info >= (3, 10) else "OPTIONAL ARGUMENTS"


def get_cmd_output(parser: argparse.ArgumentParser, cmd: list[str]) -> str:
    __tracebackhide__ = True
    stdout = io.StringIO()
    with pytest.raises(SystemExit), patch.object(sys, "stdout", stdout):
        parser.parse_args(cmd)
    return stdout.getvalue()


def _assert_same_lines(actual: str, expected: str) -> bool:
    if actual == expected:
        return True

    lines1 = actual.split("\n")
    lines2 = expected.split("\n")

    for i, line in enumerate(lines1):
        if line != lines2[i]:
            print(f"\nACTUAL.{i}: {_insert_spaces_between_chars(line)}")
            print(f"EXPECT.{i}: {_insert_spaces_between_chars(lines2[i])}\n")

    return actual == expected


def _insert_spaces_between_chars(_string: str) -> str:
    return '_'.join([c for c in _string])


# fixtures
# ========
@pytest.fixture(scope="session", autouse=True)
def set_terminal_properties():
    with patch.dict(os.environ, {"COLUMNS": "100", "TERM": "xterm-256color"}):
        yield


@pytest.fixture(scope="session", autouse=True)
def turnoff_legacy_windows():
    with patch("rich.console.detect_legacy_windows", return_value=False):
        yield


@pytest.fixture()
def force_color():
    with patch("rich.console.Console.is_terminal", return_value=True):
        yield


@pytest.fixture()
def disable_group_name_formatter():
    with patch.object(RichDefaultsHelpFormatter, "group_name_formatter", str):
        yield


# tests
# =====
def test_params_substitution():
    # in text (description, epilog, group description) and version: substitute %(prog)s
    # in help message: substitute %(param)s for all param in vars(action)
    parser = argparse.ArgumentParser(
        "awesome_program",
        description="This is the %(prog)s program.",
        epilog="The epilog of %(prog)s.",
        formatter_class=RichDefaultsHelpFormatter,
    )
    parser.add_argument("--version", action="version", version="%(prog)s 1.0.0")
    parser.add_argument("--option", default="value", help="help of option")

    expected_help_output = f"""\
    USAGE: awesome_program [-h] [--version] [--option OPTION]

    This is the awesome_program program.

    {OPTIONS_GROUP_NAME}:
      -h, --help       show this help message and exit
      --version        show program's version number and exit
      --option OPTION  help of option (default: value)

    The epilog of awesome_program.
    """
    assert parser.format_help() == dedent(expected_help_output)
    assert get_cmd_output(parser, cmd=["--version"]) == "awesome_program 1.0.0\n"


@pytest.mark.parametrize("prog", (None, "PROG"), ids=("no_prog", "prog"))
@pytest.mark.parametrize("usage", (None, "USAGE"), ids=("no_usage", "usage"))
@pytest.mark.parametrize("description", (None, "A description."), ids=("no_desc", "desc"))
@pytest.mark.parametrize("epilog", (None, "An epilog."), ids=("no_epilog", "epilog"))
@pytest.mark.usefixtures("disable_group_name_formatter")
def test_overall_structure(prog, usage, description, epilog):
    # The output must be consistent with the original HelpFormatter in these cases:
    # 1. all names and help text are short to avoid special wrapping
    # 2. no short and long options with args are used
    # 3. group_name_formatter is disabled
    # 4. colors are disabled
    # 5. no markup/emoji codes are used
    # 6. trailing whitespace is ignored
    parser = argparse.ArgumentParser(prog, usage=usage, description=description, epilog=epilog)
    parser.add_argument("file", default="-", help="A file argument")

    # all types of empty groups
    parser.add_argument_group("empty group name", description="empty_group description")
    parser.add_argument_group("no description empty group name")
    parser.add_argument_group("", description="empty_name_empty_group description")
    parser.add_argument_group(description="no_name_empty_group description")

    # all types of non-empty groups
    group = parser.add_argument_group("group name", description="group description")
    group.add_argument("arg", help="help inside group")
    no_desc_group = parser.add_argument_group("no description group name")
    no_desc_group.add_argument("arg", help="agr help inside no_desc_group")
    empty_name_group = parser.add_argument_group("", description="empty_name_group description")
    empty_name_group.add_argument("arg", help="arg help inside empty_name_group")
    no_name_group = parser.add_argument_group(description="no_name_group description")
    no_name_group.add_argument("arg", help="arg help inside no_name_group")
    no_name_no_desc_group = parser.add_argument_group()
    no_name_no_desc_group.add_argument("arg", help="arg help inside no_name_no_desc_group")

    orig_out = parser.format_help()
    # Strip out lines that consist just of a colon
    orig_out = '\n'.join([line for line in orig_out.split("\n") if not re.match('^:$', line)])
<<<<<<< HEAD
    parser.formatter_class = RichDefaultsHelpFormatter
=======
    orig_out = orig_out.replace('A file argument', 'A file argument (default: -)')
    parser.formatter_class = RichHelpFormatter
>>>>>>> 14a06d50
    rich_out = parser.format_help()
    assert rich_out == orig_out


def test_padding_and_wrapping():
    # padding of group descritpion works as expected even when wrapped
    # wrapping of options work as expected
    parser = argparse.ArgumentParser(
        "PROG", description="-" * 120, epilog="%" * 120, formatter_class=RichDefaultsHelpFormatter
    )
    parser.add_argument("-o", "--very-long-option-name", metavar="LONG_METAVAR", help="." * 120)
    group_with_description = parser.add_argument_group("group", description="*" * 120)
    group_with_description.add_argument("pos-arg", help="#" * 120)

    expected_help_output = f"""\
    USAGE: PROG [-h] [-o LONG_METAVAR] pos-arg

    --------------------------------------------------------------------------------------------------
    ----------------------

    {OPTIONS_GROUP_NAME}:
      -h, --help            show this help message and exit
      -o, --very-long-option-name LONG_METAVAR
                            ..........................................................................
                            ..............................................

    GROUP:
      ************************************************************************************************
      ************************

      pos-arg               ##########################################################################
                            ##############################################

    %%%%%%%%%%%%%%%%%%%%%%%%%%%%%%%%%%%%%%%%%%%%%%%%%%%%%%%%%%%%%%%%%%%%%%%%%%%%%%%%%%%%%%%%%%%%%%%%%%
    %%%%%%%%%%%%%%%%%%%%%%
    """
    assert parser.format_help() == dedent(expected_help_output)


@pytest.mark.parametrize("title", (None, "available commands"), ids=("no_title", "title"))
@pytest.mark.parametrize("description", (None, "subparsers description"), ids=("no_desc", "desc"))
@pytest.mark.parametrize("dest", (None, "command"), ids=("no_dest", "dest"))
@pytest.mark.parametrize("metavar", (None, "<command>"), ids=("no_mv", "mv"))
@pytest.mark.parametrize("help", (None, "The subcommand to execute"), ids=("no_help", "help"))
@pytest.mark.parametrize("required", (False, True), ids=("opt", "req"))
@pytest.mark.usefixtures("disable_group_name_formatter")
def test_subparsers(title, description, dest, metavar, help, required):
    subparsers_kwargs = {
        "title": title,
        "description": description,
        "dest": dest,
        "metavar": metavar,
        "help": help,
        "required": required,
    }
    subparsers_kwargs = {k: v for k, v in subparsers_kwargs.items() if v is not None}

    def create_parsers(fmt_cls):
        p = argparse.ArgumentParser(formatter_class=fmt_cls)
        # `add_subparsers` must be called with `formatter_class` already set to trigger
        # argparse's call to get `prog` with the formatter under test
        subparsers = p.add_subparsers(**subparsers_kwargs)
        sp = subparsers.add_parser("help", help="help subcommand.", formatter_class=fmt_cls)
        return p, sp

    orig_parser, orig_subparser = create_parsers(fmt_cls=argparse.HelpFormatter)
    rich_parser, rich_subparser = create_parsers(fmt_cls=RichDefaultsHelpFormatter)

    assert rich_parser.format_help() == orig_parser.format_help()
    assert rich_subparser.format_help() == orig_subparser.format_help()


def test_escape_params():
    # params such as %(prog)s and %(default)s must be escaped when substituted
    parser = argparse.ArgumentParser(
        "[underline]",
        description="%(prog)s description.",
        epilog="%(prog)s epilog.",
        formatter_class=RichDefaultsHelpFormatter,
    )

    class SpecialType(str):
        ...

    SpecialType.__name__ = "[link]"

    parser.add_argument("--version", action="version", version="%(prog)s 1.0.0")
    parser.add_argument("pos-arg", metavar="[italic]", help="help of pos arg with special metavar")
    parser.add_argument(
        "--default", default="[default]", help="help with special default"
    )
    parser.add_argument("--type", type=SpecialType, help="help with special type: %(type)s")
    parser.add_argument(
        "--metavar", metavar="[bold]", help="help with special metavar: %(metavar)s"
    )

    expected_help_output = f"""\
    USAGE: [underline] [-h] [--version] [--default DEFAULT] [--type TYPE] [--metavar [bold]] [italic]

    [underline] description.

    POSITIONAL ARGUMENTS:
      [italic]           help of pos arg with special metavar

    {OPTIONS_GROUP_NAME}:
      -h, --help         show this help message and exit
      --version          show program's version number and exit
      --default DEFAULT  help with special default (default: [default])
      --type TYPE        help with special type: [link]
      --metavar [bold]   help with special metavar: [bold]

    [underline] epilog.
    """
    #import pdb; pdb.set_trace()
    assert _assert_same_lines(parser.format_help(), dedent(expected_help_output))
    assert get_cmd_output(parser, cmd=["--version"]) == "[underline] 1.0.0\n"


@pytest.mark.parametrize(
    ("usage", "usage_text"),
    (
        pytest.param(
            None,
            "\x1b[38;5;208mUSAGE:\x1b[0m PROG [\x1b[36m-h\x1b[0m] "
            "[\x1b[36m--weird\x1b[0m \x1b[38;5;36my)\x1b[0m] [\x1b[36m--flag\x1b[0m "
            "| \x1b[36m--not-flag\x1b[0m] (\x1b[36m--path\x1b[0m \x1b[38;5;36mPATH\x1b[0m "
            "| \x1b[36m--url\x1b[0m \x1b[38;5;36mURL\x1b[0m)  \x1b[36mfile\x1b[0m",
            id="auto_usage",
        ),
        pytest.param(
            "%(prog)s [-h] [--flag | --not-flag] (--path PATH | --url URL]) file",
            "\x1b[38;5;208mUSAGE:\x1b[0m PROG [-h] [--flag | --not-flag] (--path PATH | --url URL]) file",
            id="user_usage",
        ),
    ),
)
@pytest.mark.usefixtures("force_color")
def test_spans(usage, usage_text):
    parser = argparse.ArgumentParser("PROG", usage=usage, formatter_class=RichDefaultsHelpFormatter)
    parser.add_argument("file")
    parser.add_argument("hidden", help=argparse.SUPPRESS)
    parser.add_argument("--weird", metavar="y)")
    mut_ex = parser.add_mutually_exclusive_group()
    mut_ex.add_argument("--flag", action="store_true", help="Is flag?")
    mut_ex.add_argument("--not-flag", action="store_true", help="Is not flag?")
    req_mut_ex = parser.add_mutually_exclusive_group(required=True)
    req_mut_ex.add_argument("--path", help="Option path.")
    req_mut_ex.add_argument("--url", help="Option url.")
    hidden_group = parser.add_mutually_exclusive_group()
    hidden_group.add_argument("--hidden-group-arg1", help=argparse.SUPPRESS)
    hidden_group.add_argument("--hidden-group-arg2", help=argparse.SUPPRESS)

    expected_help_output = f"""\
    {usage_text}

    \x1b[38;5;208mPOSITIONAL ARGUMENTS:\x1b[0m
    \x1b[36m  file         \x1b[0m

    \x1b[38;5;208m{OPTIONS_GROUP_NAME}:\x1b[0m
      \x1b[36m-h\x1b[0m, \x1b[36m--help\x1b[0m   \x1b[39mshow this help message and exit\x1b[0m
      \x1b[36m--weird\x1b[0m \x1b[38;5;36my)\x1b[0m
      \x1b[36m--flag\x1b[0m       \x1b[39mIs flag?\x1b[0m
      \x1b[36m--not-flag\x1b[0m   \x1b[39mIs not flag?\x1b[0m
      \x1b[36m--path\x1b[0m \x1b[38;5;36mPATH\x1b[0m  \x1b[39mOption path.\x1b[0m
      \x1b[36m--url\x1b[0m \x1b[38;5;36mURL\x1b[0m    \x1b[39mOption url.\x1b[0m
    """

    assert parser.format_help() == dedent(expected_help_output)


@pytest.mark.usefixtures("force_color")
def test_actions_spans_in_usage():
    parser = argparse.ArgumentParser("PROG", formatter_class=RichDefaultsHelpFormatter)
    parser.add_argument("arg", nargs="*")
    mut_ex = parser.add_mutually_exclusive_group()
    mut_ex.add_argument("--opt", nargs="?")
    mut_ex.add_argument("--opts", nargs="+")

    # https://github.com/python/cpython/issues/82619
    if sys.version_info < (3, 9):
        arg_metavar = "[arg [arg ...]]"
    else:
        arg_metavar = "[arg ...]"

    usage_text = (
        f"\x1b[38;5;208mUSAGE:\x1b[0m PROG [\x1b[36m-h\x1b[0m] [\x1b[36m--opt\x1b[0m \x1b[38;5;36m"
        f"[OPT]\x1b[0m | \x1b[36m--opts\x1b[0m \x1b[38;5;36mOPTS [OPTS ...]\x1b[0m] "
        f"\x1b[36m{arg_metavar}\x1b[0m"
    )
    expected_help_output = f"""\
    {usage_text}

    \x1b[38;5;208mPOSITIONAL ARGUMENTS:\x1b[0m
    \x1b[36m  arg                   \x1b[0m

    \x1b[38;5;208m{OPTIONS_GROUP_NAME}:\x1b[0m
      \x1b[36m-h\x1b[0m, \x1b[36m--help\x1b[0m            \x1b[39mshow this help message and exit\x1b[0m
      \x1b[36m--opt\x1b[0m \x1b[38;5;36m[OPT]\x1b[0m
      \x1b[36m--opts\x1b[0m \x1b[38;5;36mOPTS [OPTS ...]\x1b[0m
    """

    assert _assert_same_lines(parser.format_help(), dedent(expected_help_output))


@pytest.mark.skipif(sys.version_info <= (3, 9), reason="not available in 3.8")
@pytest.mark.usefixtures("force_color")
def test_boolean_optional_action_spans():
    parser = argparse.ArgumentParser("PROG", formatter_class=RichDefaultsHelpFormatter)
    parser.add_argument("--bool", action=argparse.BooleanOptionalAction)
    expected_help_output = f"""\
    \x1b[38;5;208mUSAGE:\x1b[0m PROG [\x1b[36m-h\x1b[0m] [\x1b[36m--bool\x1b[0m | \x1b[36m--no-bool\x1b[0m]

    \x1b[38;5;208m{OPTIONS_GROUP_NAME}:\x1b[0m
      \x1b[36m-h\x1b[0m, \x1b[36m--help\x1b[0m         \x1b[39mshow this help message and exit\x1b[0m
      \x1b[36m--bool\x1b[0m, \x1b[36m--no-bool\x1b[0m
    """
    assert parser.format_help() == dedent(expected_help_output)


def test_usage_spans_errors():
    parser = argparse.ArgumentParser()
    parser._optionals.required = False
    actions = parser._actions
    groups = [parser._optionals]

    formatter = RichDefaultsHelpFormatter("PROG")
    with patch.object(RichDefaultsHelpFormatter, "_usage_spans", side_effect=ValueError):
        formatter.add_usage(usage=None, actions=actions, groups=groups, prefix=None)
    (usage,) = formatter._root_section.rich
    assert isinstance(usage, Text)
    assert str(usage) == "USAGE: PROG [-h]"
    (prefix_span,) = usage.spans
    assert prefix_span.start == 0
    assert prefix_span.end == len("usage:")
    assert prefix_span.style == "argparse.groups"


def test_no_help():
    formatter = RichDefaultsHelpFormatter("prog")
    formatter.add_usage(usage=argparse.SUPPRESS, actions=[], groups=[])
    out = formatter.format_help()
    assert not formatter._root_section.rich
    assert not out


<<<<<<< HEAD
def test_with_argument_default_help_formatter():
    class Fmt(RichDefaultsHelpFormatter, argparse.ArgumentDefaultsHelpFormatter):
        ...
=======
# def test_with_argument_default_help_formatter():
#     class Fmt(RichHelpFormatter, argparse.ArgumentDefaultsHelpFormatter):
#         ...
>>>>>>> 14a06d50

#     parser = argparse.ArgumentParser("PROG", formatter_class=Fmt)
#     parser.add_argument("--option", default="def", help="help of option")

#     expected_help_output = f"""\
#     USAGE: PROG [-h] [--option OPTION]

#     {OPTIONS_GROUP_NAME}:
#       -h, --help       show this help message and exit
#       --option OPTION  help of option (default: def)
#     """
#     assert _assert_same_lines(parser.format_help(), dedent(expected_help_output))


def test_with_metavar_type_help_formatter():
    class Fmt(RichDefaultsHelpFormatter, argparse.MetavarTypeHelpFormatter):
        ...

    parser = argparse.ArgumentParser("PROG", formatter_class=Fmt)
    parser.add_argument("--count", type=int, default=0, help="how many?")

    expected_help_output = f"""\
    USAGE: PROG [-h] [--count int]

    {OPTIONS_GROUP_NAME}:
      -h, --help   show this help message and exit
      --count int  how many?
    """
    assert parser.format_help() == dedent(expected_help_output)


def test_with_django_help_formatter():
    # https://github.com/django/django/blob/8eed30aec606ff70eee920af84e880ea19da481b/django/core/management/base.py#L105-L131
    class DjangoHelpFormatter(argparse.HelpFormatter):
        """
        Customized formatter so that command-specific arguments appear in the
        --help output before arguments common to all commands.
        """

        show_last = {
            "--version",
            "--verbosity",
            "--traceback",
            "--settings",
            "--pythonpath",
            "--no-color",
            "--force-color",
            "--skip-checks",
        }

        def _reordered_actions(self, actions):
            return sorted(actions, key=lambda a: set(a.option_strings) & self.show_last != set())

        def add_usage(self, usage, actions, *args, **kwargs):
            super().add_usage(usage, self._reordered_actions(actions), *args, **kwargs)

        def add_arguments(self, actions):
            super().add_arguments(self._reordered_actions(actions))

    class Fmt(DjangoHelpFormatter, RichDefaultsHelpFormatter):
        ...

    parser = argparse.ArgumentParser("command", formatter_class=Fmt)
    parser.add_argument("--version", action="version", version="1.0.0")
    parser.add_argument("--traceback", action="store_true", help="show traceback")
    parser.add_argument("my-arg", help="custom argument.")
    parser.add_argument("--my-option", action="store_true", help="custom option")
    parser.add_argument("--verbosity", action="count", help="verbosity level")
    parser.add_argument("-a", "--an-option", action="store_true", help="another custom option")

    expected_help_output = f"""\
    USAGE: command [-h] [--my-option] [-a] [--version] [--traceback] [--verbosity] my-arg

    POSITIONAL ARGUMENTS:
      my-arg           custom argument.

    {OPTIONS_GROUP_NAME}:
      -h, --help       show this help message and exit
      --my-option      custom option
      -a, --an-option  another custom option
      --version        show program's version number and exit
      --traceback      show traceback
      --verbosity      verbosity level
    """
    assert parser.format_help() == dedent(expected_help_output)


@pytest.mark.parametrize("indent_increment", (1, 3))
@pytest.mark.parametrize("max_help_position", (25, 26, 27))
@pytest.mark.parametrize("width", (None, 70))
@pytest.mark.usefixtures("disable_group_name_formatter")
def test_help_formatter_args(indent_increment, max_help_position, width):
    # Note: the length of the option corresponds with the values of max_help_position
    option = "option-of-certain-length"
    help_text = "This is the help of the said option"
    orig_parser = argparse.ArgumentParser(
        "program",
        formatter_class=lambda prog: argparse.HelpFormatter(
            prog, indent_increment, max_help_position, width
        ),
    )
    orig_parser.add_argument(option, help=help_text)
    rich_parser = argparse.ArgumentParser(
        "program",
        formatter_class=lambda prog: RichDefaultsHelpFormatter(
            prog, indent_increment, max_help_position, width
        ),
    )
    rich_parser.add_argument(option, help=help_text)
    assert rich_parser.format_help() == orig_parser.format_help()


def test_return_output():
    parser = argparse.ArgumentParser("prog", formatter_class=RichDefaultsHelpFormatter)
    assert parser.format_help()


@pytest.mark.usefixtures("force_color")
def test_text_highlighter():
    parser = argparse.ArgumentParser("PROG", formatter_class=RichDefaultsHelpFormatter)
    parser.add_argument("arg", help="Did you try `RichDefaultsHelpFormatter.highlighter`?")

    expected_help_output = f"""\
    \x1b[38;5;208mUSAGE:\x1b[0m PROG [\x1b[36m-h\x1b[0m] \x1b[36marg\x1b[0m

    \x1b[38;5;208mPOSITIONAL ARGUMENTS:\x1b[0m
    \x1b[36m  arg         \x1b[0m\x1b[39mDid you try `\x1b[0m\x1b[1;39mRichDefaultsHelpFormatter.highlighter\x1b[0m\x1b[39m`?\x1b[0m

    \x1b[38;5;208m{OPTIONS_GROUP_NAME}:\x1b[0m
      \x1b[36m-h\x1b[0m, \x1b[36m--help\x1b[0m  \x1b[39mshow this help message and exit\x1b[0m
    """

    assert _assert_same_lines(parser.format_help(), dedent(expected_help_output))


@pytest.mark.usefixtures("force_color")
def test_default_highlights():
    parser = argparse.ArgumentParser(
        "PROG",
        formatter_class=RichDefaultsHelpFormatter,
        description="Descritpion with `syntax` and --options.",
        epilog="Epilog with `syntax` and --options.",
    )
    # syntax highlights
    parser.add_argument("--syntax-normal", action="store_true", help="Start `middle` end")
    parser.add_argument("--syntax-start", action="store_true", help="`Start` middle end")
    parser.add_argument("--syntax-end", action="store_true", help="Start middle `end`")
    # options highlights
    parser.add_argument("--option-normal", action="store_true", help="Start --middle end")
    parser.add_argument("--option-start", action="store_true", help="--Start middle end")
    parser.add_argument("--option-end", action="store_true", help="Start middle --end")
    parser.add_argument("--option-comma", action="store_true", help="Start --middle, end")
    parser.add_argument("--option-multi", action="store_true", help="Start --middle-word end")
    parser.add_argument("--option-not", action="store_true", help="Start middle-word end")
    parser.add_argument("--option-short", action="store_true", help="Start -middle end")

    expected_help_output = f"""
    \x1b[39mDescritpion with `\x1b[0m\x1b[1;39msyntax\x1b[0m\x1b[39m` and \x1b[0m\x1b[36m--options\x1b[0m\x1b[39m.\x1b[0m

    \x1b[38;5;208m{OPTIONS_GROUP_NAME}:\x1b[0m
      \x1b[36m-h\x1b[0m, \x1b[36m--help\x1b[0m       \x1b[39mshow this help message and exit\x1b[0m
      \x1b[36m--syntax-normal\x1b[0m  \x1b[39mStart `\x1b[0m\x1b[1;39mmiddle\x1b[0m\x1b[39m` end\x1b[0m
      \x1b[36m--syntax-start\x1b[0m   \x1b[39m`\x1b[0m\x1b[1;39mStart\x1b[0m\x1b[39m` middle end\x1b[0m
      \x1b[36m--syntax-end\x1b[0m     \x1b[39mStart middle `\x1b[0m\x1b[1;39mend\x1b[0m\x1b[39m`\x1b[0m
      \x1b[36m--option-normal\x1b[0m  \x1b[39mStart \x1b[0m\x1b[36m--middle\x1b[0m\x1b[39m end\x1b[0m
      \x1b[36m--option-start\x1b[0m   \x1b[36m--Start\x1b[0m\x1b[39m middle end\x1b[0m
      \x1b[36m--option-end\x1b[0m     \x1b[39mStart middle \x1b[0m\x1b[36m--end\x1b[0m
      \x1b[36m--option-comma\x1b[0m   \x1b[39mStart \x1b[0m\x1b[36m--middle\x1b[0m\x1b[39m, end\x1b[0m
      \x1b[36m--option-multi\x1b[0m   \x1b[39mStart \x1b[0m\x1b[36m--middle-word\x1b[0m\x1b[39m end\x1b[0m
      \x1b[36m--option-not\x1b[0m     \x1b[39mStart middle-word end\x1b[0m
      \x1b[36m--option-short\x1b[0m   \x1b[39mStart \x1b[0m\x1b[36m-middle\x1b[0m\x1b[39m end\x1b[0m

    \x1b[39mEpilog with `\x1b[0m\x1b[1;39msyntax\x1b[0m\x1b[39m` and \x1b[0m\x1b[36m--options\x1b[0m\x1b[39m.\x1b[0m
    """
    assert parser.format_help().endswith(dedent(expected_help_output))


def test_escape_params_and_expand_help():
    formatter = RichDefaultsHelpFormatter('awesomeprog')

    action = argparse._StoreAction(
        dest='metavar',
        help='help with special metavar: %(metavar)s',
        metavar='[bold]',
        option_strings=['--metavar'],
        required=False
    )
    output = formatter._escape_params_and_expand_help(action)
    assert output == Text('help with special metavar: [bold]')

    choice_action = argparse._StoreAction(
        dest='arg_name',
        help='help with a choice',
        metavar='CHOICE',
        choices=range(101),
        option_strings=['--arg-name'],
        required=False
    )
    output = formatter._escape_params_and_expand_help(choice_action)
    assert output == Text('help with a choice (range: 0-100)')

    default_default_action = argparse._StoreAction(
        dest='default',
        default='[default]',
        help='help with special default',
        option_strings=['--default'],
        required=False
    )
    output = formatter._escape_params_and_expand_help(default_default_action)
    print(f"Plains: {output.plain}")
    assert output == Text('help with special default (default: [default])')<|MERGE_RESOLUTION|>--- conflicted
+++ resolved
@@ -10,7 +10,8 @@
 
 import pytest
 from rich.text import Text
-from rich_argparse_plus import RichDefaultsHelpFormatter
+
+from rich_argparse import RichDefaultsHelpFormatter
 
 # helpers
 # =======
@@ -137,12 +138,8 @@
     orig_out = parser.format_help()
     # Strip out lines that consist just of a colon
     orig_out = '\n'.join([line for line in orig_out.split("\n") if not re.match('^:$', line)])
-<<<<<<< HEAD
+    orig_out = orig_out.replace('A file argument', 'A file argument (default: -)')
     parser.formatter_class = RichDefaultsHelpFormatter
-=======
-    orig_out = orig_out.replace('A file argument', 'A file argument (default: -)')
-    parser.formatter_class = RichHelpFormatter
->>>>>>> 14a06d50
     rich_out = parser.format_help()
     assert rich_out == orig_out
 
@@ -388,15 +385,9 @@
     assert not out
 
 
-<<<<<<< HEAD
-def test_with_argument_default_help_formatter():
-    class Fmt(RichDefaultsHelpFormatter, argparse.ArgumentDefaultsHelpFormatter):
-        ...
-=======
 # def test_with_argument_default_help_formatter():
 #     class Fmt(RichHelpFormatter, argparse.ArgumentDefaultsHelpFormatter):
 #         ...
->>>>>>> 14a06d50
 
 #     parser = argparse.ArgumentParser("PROG", formatter_class=Fmt)
 #     parser.add_argument("--option", default="def", help="help of option")
